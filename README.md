# LOGKISS

![LOGKISS](docs/logkiss-logo-tiny.png)

[![Tests](https://github.com/tkykszk/logkiss/actions/workflows/test.yml/badge.svg)](https://github.com/tkykszk/logkiss/actions/workflows/test.yml) [![Python](https://img.shields.io/badge/python-3.7%20%7C%203.8%20%7C%203.9%20%7C%203.10%20%7C%203.11%20%7C%203.12-blue)](https://www.python.org/) [![License](https://img.shields.io/badge/License-MIT-blue.svg)](https://opensource.org/licenses/MIT) [![codecov](https://codecov.io/gh/tkykszk/logkiss/branch/main/graph/badge.svg)](https://codecov.io/gh/tkykszk/logkiss)
<<<<<<< HEAD

=======
>>>>>>> 170e420f
LOGKISS (Keep It Simple and Stupid Logger) is a user-friendly logging library for Python.
Built on top of the standard logging module, it provides an interface with sensible defaults out of the box.

## Features

- **Colorful by Default**: LOGKISS uses `KissConsoleHandler` by default, which outputs logs in different colors based on log levels.
- **Drop-in Replacement**: Use it as a drop-in replacement for the standard `logging` module with `import logkiss as logging`.
- **Flexible Switching**: Easily switch back to the standard `ConsoleHandler` when needed.

## Innovations

- Aggregate log volume statistics per logger
- Guided configuration for logger-level suppression
- Handler sharing capabilities
- Console UI

## Installation

```bash
pip install logkiss
```

## Usage

LOGKISS provides three different ways to enhance your logging experience:

### 1. Colorful Console Logging

Use LOGKISS directly to get beautiful colored log output with minimal setup:

```python
import logkiss

logger = logkiss.getLogger("example1")
logger.info("Colorful output in your terminal")
```

### 2. Drop-in Replacement Mode

Use LOGKISS as a direct replacement for the standard logging module - ideal for existing projects:

```python
import logkiss as logging

logger = logging.getLogger("example2")
logger.warning("Colorful warnings without changing your code")
```

### 3. Standard Output Mode

<<<<<<< HEAD
For environments where color isn't needed (CI/CD, log parsing), use standard output format:

```python
# Use the standard logging module
import logging

# Get a logger
logger = logging.getLogger("example3")

# Create a standard output handler
handler = logging.StreamHandler()

# Set a formatted output pattern
handler.setFormatter(logging.Formatter(
    fmt='%(asctime)s,%(msecs)03d %(levelname)-5s | %(filename)s:%(lineno)3d | %(message)s',
    datefmt='%Y-%m-%d %H:%M:%S'
))

# Add the handler to the logger
logger.addHandler(handler)

# Output an error message
logger.error("Standard monochrome output")
=======
# 3. Switching to standard ConsoleHandler (e.g., for non-interactive environments):
import logkiss

# Get a logger with colorful output (default behavior)
logger3 = logkiss.getLogger("example3")

# Switch to standard handler when color isn't needed (CI/CD or log parsing)
logger3.handlers.clear()
logger3.addHandler(logkiss.StreamHandler())  # Using standard handler from logkiss

logger3.error("Standard monochrome output, better for logs parsing")
```

### Sample Output

When you run the above code, you will see output similar to the following:

```text
# Output from logger1.info():
2025-04-08 12:27:43,215 INFO  | example.py:5   | Colorful output

# Output from logger2.warning():
2025-04-08 12:27:43,219 WARN  | example.py:11  | Also colorful output

# Output from logger3.error():
2025-04-08 12:27:43,224,123 ERROR | example.py:21 | Standard monochrome output
>>>>>>> 170e420f
```

The first two log messages will be displayed with color formatting in your terminal, while the third message will use the standard logging format without colors.

![logkiss-terminal-demo](docs/logkiss-terminal-demo.png)

## Environment Variables

LOGKISS can be configured using the following environment variables:

- `LOGKISS_DEBUG`: Enable debug mode by setting to `1`, `true`, or `yes`. When enabled:
  - Root logger's level is set to `DEBUG` instead of `INFO`
  - More detailed logging information is displayed
- `LOGKISS_DISABLE_COLOR`: Disable colored output by setting to `1`, `true`, or `yes`
- `NO_COLOR`: Industry standard environment variable to disable colors (any value)

Example:

```bash
# Enable debug mode
export LOGKISS_DEBUG=1

# Run your Python script
python your_script.py
```

## Behavior with Modules and Libraries

Logkiss modifies the behavior of the Python logging system. This has some implications you should be aware of:

### Module Interactions

- When you import logkiss in a module, it affects the global logging configuration for the entire Python process
- If you import logkiss in module A, and then import standard logging in module B, the logging in module B will also use logkiss's colorful output
- To switch a specific logger back to standard behavior, use `logkiss.use_console_handler(logger)`

### Third-Party Library Compatibility

- Most Python libraries that use the standard logging module will automatically benefit from logkiss's colorful output
- However, libraries that define custom handlers or formatters (like matplotlib) may not display colored output
- Libraries that redirect their logs or use advanced logging configurations might have varying results

### Best Practices

- In simple applications, importing logkiss at the entry point will colorize logs throughout the application
- For more complex applications, you may want to be more selective about which loggers use colorful output
- If you need to maintain specific formatting for certain modules, use `logkiss.use_console_handler()` selectively

## Configuration

For detailed configuration options, please refer to [CONFIG.md](CONFIG.md).

## Acknowledgments

The output format of logkiss is inspired by [deigan / loguru](https://github.com/Delgan/loguru)

## License

This project is licensed under the MIT License - see the [LICENSE](LICENSE) file for details.

## Other Languages

- [日本語](README_JAPANESE.md)<|MERGE_RESOLUTION|>--- conflicted
+++ resolved
@@ -1,12 +1,7 @@
-# LOGKISS
-
 ![LOGKISS](docs/logkiss-logo-tiny.png)
 
 [![Tests](https://github.com/tkykszk/logkiss/actions/workflows/test.yml/badge.svg)](https://github.com/tkykszk/logkiss/actions/workflows/test.yml) [![Python](https://img.shields.io/badge/python-3.7%20%7C%203.8%20%7C%203.9%20%7C%203.10%20%7C%203.11%20%7C%203.12-blue)](https://www.python.org/) [![License](https://img.shields.io/badge/License-MIT-blue.svg)](https://opensource.org/licenses/MIT) [![codecov](https://codecov.io/gh/tkykszk/logkiss/branch/main/graph/badge.svg)](https://codecov.io/gh/tkykszk/logkiss)
-<<<<<<< HEAD
 
-=======
->>>>>>> 170e420f
 LOGKISS (Keep It Simple and Stupid Logger) is a user-friendly logging library for Python.
 Built on top of the standard logging module, it provides an interface with sensible defaults out of the box.
 
@@ -57,31 +52,7 @@
 
 ### 3. Standard Output Mode
 
-<<<<<<< HEAD
-For environments where color isn't needed (CI/CD, log parsing), use standard output format:
-
 ```python
-# Use the standard logging module
-import logging
-
-# Get a logger
-logger = logging.getLogger("example3")
-
-# Create a standard output handler
-handler = logging.StreamHandler()
-
-# Set a formatted output pattern
-handler.setFormatter(logging.Formatter(
-    fmt='%(asctime)s,%(msecs)03d %(levelname)-5s | %(filename)s:%(lineno)3d | %(message)s',
-    datefmt='%Y-%m-%d %H:%M:%S'
-))
-
-# Add the handler to the logger
-logger.addHandler(handler)
-
-# Output an error message
-logger.error("Standard monochrome output")
-=======
 # 3. Switching to standard ConsoleHandler (e.g., for non-interactive environments):
 import logkiss
 
@@ -108,7 +79,6 @@
 
 # Output from logger3.error():
 2025-04-08 12:27:43,224,123 ERROR | example.py:21 | Standard monochrome output
->>>>>>> 170e420f
 ```
 
 The first two log messages will be displayed with color formatting in your terminal, while the third message will use the standard logging format without colors.
